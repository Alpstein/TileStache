""" The cache bits of TileStache.

A Cache is the part of TileStache that stores static files to speed up future
requests. A few default caches are found here, but it's possible to define your
own and pull them into TileStache dynamically by class name.

Built-in providers:
- test
- disk
- multi
- memcache
- s3

Example built-in cache, for JSON configuration file:

    "cache": {
      "name": "Disk",
      "path": "/tmp/stache",
      "umask": "0000"
    }

Example external cache, for JSON configuration file:

    "cache": {
      "class": "Module:Classname",
      "kwargs": {"frob": "yes"}
    }

- The "class" value is split up into module and classname, and dynamically
  included. If this doesn't work for some reason, TileStache will fail loudly
  to let you know.
- The "kwargs" value is fed to the class constructor as a dictionary of keyword
  args. If your defined class doesn't accept any of these keyword arguments,
  TileStache will throw an exception.

A cache must provide these methods: lock(), unlock(), read(), and save().
Each method accepts three arguments:

- layer: instance of a Layer.
- coord: single Coordinate that represents a tile.
- format: string like "png" or "jpg" that is used as a filename extension.

The save() method accepts an additional argument before the others:

- body: raw content to save to the cache.

TODO: add stale_lock_timeout and cache_lifespan to cache API in v2.
"""

import os
import sys
import time
import gzip

from tempfile import mkstemp
from os.path import isdir, exists, dirname, basename, join as pathjoin

from .Core import KnownUnknown
from . import Memcache
from . import S3

def getCacheByName(name):
    """ Retrieve a cache object by name.
    
        Raise an exception if the name doesn't work out.
    """
    if name.lower() == 'test':
        return Test

    elif name.lower() == 'disk':
        return Disk

    elif name.lower() == 'multi':
        return Multi

    elif name.lower() == 'memcache':
        return Memcache.Cache

    elif name.lower() == 's3':
        return S3.Cache

    raise Exception('Unknown cache name: "%s"' % name)

class Test:
    """ Simple cache that doesn't actually cache anything.
    
        Activity is optionally logged, though.
    
        Example configuration:

            "cache": {
              "name": "Test",
              "verbose": True
            }

        Extra configuration parameters:
        - verbose: optional boolean flag to write cache activities to a logging
          function, defaults to False if omitted.
    """
    def __init__(self, logfunc=None):
        self.logfunc = logfunc

    def _description(self, layer, coord, format):
        """
        """
        name = layer.name()
        tile = '%(zoom)d/%(column)d/%(row)d' % coord.__dict__

        return ' '.join( (name, tile, format) )
    
    def lock(self, layer, coord, format):
        """ Pretend to acquire a cache lock for this tile.
        """
        name = self._description(layer, coord, format)
        
        if self.logfunc:
            self.logfunc('Test cache lock: ' + name)
    
    def unlock(self, layer, coord, format):
        """ Pretend to release a cache lock for this tile.
        """
        name = self._description(layer, coord, format)

        if self.logfunc:
            self.logfunc('Test cache unlock: ' + name)
    
    def remove(self, layer, coord, format):
        """ Pretend to remove a cached tile.
        """
        name = self._description(layer, coord, format)

        if self.logfunc:
            self.logfunc('Test cache remove: ' + name)
    
    def read(self, layer, coord, format):
        """ Pretend to read a cached tile.
        """
        name = self._description(layer, coord, format)
        
        if self.logfunc:
            self.logfunc('Test cache read: ' + name)

        return None
    
    def save(self, body, layer, coord, format):
        """ Pretend to save a cached tile.
        """
        name = self._description(layer, coord, format)
        
        if self.logfunc:
            self.logfunc('Test cache save: %d bytes to %s' % (len(body), name))

class Disk:
    """ Caches files to disk.
    
        Example configuration:

            "cache": {
              "name": "Disk",
              "path": "/tmp/stache",
              "umask": "0000",
              "dirs": "portable"
            }

        Extra parameters:
        - path: required local directory path where files should be stored.
        - umask: optional string representation of octal permission mask
          for stored files. Defaults to 0022.
        - dirs: optional string saying whether to create cache directories that
          are safe or portable. For an example tile 12/656/1582.png, "portable"
          creates matching directory trees while "portable" guarantees directories
          with fewer files, e.g. 12/000/656/001/582.png. Defaults to safe.
        - gzip: optional list of file formats that should be stored in a
          compressed form. Defaults to "txt", "text", "json", and "xml".
          Provide an empty list in the configuration for no compression.

        If your configuration file is loaded from a remote location, e.g.
        "http://example.com/tilestache.cfg", the path *must* be an unambiguous
        filesystem path, e.g. "file:///tmp/cache"
    """
    def __init__(self, path, umask=0022, dirs='safe', gzip='txt text json xml'.split()):
        self.cachepath = path
        self.umask = umask
        self.dirs = dirs
        self.gzip = [format.lower() for format in gzip]

    def _is_compressed(self, format):
        return format.lower() in self.gzip
    
    def _filepath(self, layer, coord, format):
        """
        """
        l = layer.name()
        z = '%d' % coord.zoom
        e = format.lower()
        e += self._is_compressed(format) and '.gz' or ''
        
        if self.dirs == 'safe':
            x = '%06d' % coord.column
            y = '%06d' % coord.row

            x1, x2 = x[:3], x[3:]
            y1, y2 = y[:3], y[3:]
            
            filepath = os.sep.join( (l, z, x1, x2, y1, y2 + '.' + e) )
            
        elif self.dirs == 'portable':
            x = '%d' % coord.column
            y = '%d' % coord.row

            filepath = os.sep.join( (l, z, x, y + '.' + e) )
            
        else:
            raise KnownUnknown('Please provide a valid "dirs" parameter to the Disk cache, either "safe" or "portable" but not "%s"' % self.dirs)

        return filepath

    def _fullpath(self, layer, coord, format):
        """
        """
        filepath = self._filepath(layer, coord, format)
        fullpath = pathjoin(self.cachepath, filepath)

        return fullpath

    def _lockpath(self, layer, coord, format):
        """
        """
        return self._fullpath(layer, coord, format) + '.lock'
    
    def lock(self, layer, coord, format):
        """ Acquire a cache lock for this tile.
        
            Returns nothing, but blocks until the lock has been acquired.
            Lock is implemented as an empty directory next to the tile file.
        """
        lockpath = self._lockpath(layer, coord, format)
        due = time.time() + layer.stale_lock_timeout
        
        while True:
            # try to acquire a directory lock, repeating if necessary.
            try:
                umask_old = os.umask(self.umask)
                
                if time.time() > due:
                    # someone left the door locked.
                    os.rmdir(lockpath)
                
                os.makedirs(lockpath, 0777&~self.umask)
                break
            except OSError, e:
                if e.errno != 17:
                    raise
                time.sleep(.2)
            finally:
                os.umask(umask_old)
    
    def unlock(self, layer, coord, format):
        """ Release a cache lock for this tile.

            Lock is implemented as an empty directory next to the tile file.
        """
        lockpath = self._lockpath(layer, coord, format)
<<<<<<< HEAD
        os.rmdir(lockpath)
        
    def remove(self, layer, coord, format):
        """ Remove a cached tile.
        """
        fullpath = self._fullpath(layer, coord, format)
        
        try:
            os.remove(fullpath)
        except OSError, e:
            # errno=2 means that the file does not exist, which is fine
            if e.errno != 2:
                raise
        
=======
        try:
            os.rmdir(lockpath)
        except OSError:
            # Ok, someone else deleted it already
            pass
    
>>>>>>> 28cf39f9
    def read(self, layer, coord, format):
        """ Read a cached tile.
        """
        fullpath = self._fullpath(layer, coord, format)
        
        if not exists(fullpath):
            return None

        age = time.time() - os.stat(fullpath).st_mtime
        
        if layer.cache_lifespan and age > layer.cache_lifespan:
            return None
    
        elif self._is_compressed(format):
            return gzip.open(fullpath, 'r').read()

        else:
            body = open(fullpath, 'rb').read()
            return body
    
    def save(self, body, layer, coord, format):
        """ Save a cached tile.
        """
        fullpath = self._fullpath(layer, coord, format)
        
        try:
            umask_old = os.umask(self.umask)
            os.makedirs(dirname(fullpath), 0777&~self.umask)
        except OSError, e:
            if e.errno != 17:
                raise
        finally:
            os.umask(umask_old)

        suffix = '.' + format.lower()
        suffix += self._is_compressed(format) and '.gz' or ''

        fh, tmp_path = mkstemp(dir=self.cachepath, suffix=suffix)
        
        if self._is_compressed(format):
            os.close(fh)
            tmp_file = gzip.open(tmp_path, 'w')
            tmp_file.write(body)
            tmp_file.close()
        else:
            os.write(fh, body)
            os.close(fh)
        
        try:
            os.rename(tmp_path, fullpath)
        except OSError:
            os.unlink(fullpath)
            os.rename(tmp_path, fullpath)

        os.chmod(fullpath, 0666&~self.umask)

class Multi:
    """ Caches tiles to multiple, ordered caches.
        
        Multi cache is well-suited for a speed-to-capacity gradient, for
        example a combination of Memcache and S3 to take advantage of the high
        speed of memcache and the high capacity of S3. Each tier of caching is
        checked sequentially when reading from the cache, while all tiers are
        used together for writing. Locks are only used with the first cache.
        
        Example configuration:
        
            "cache": {
              "name": "Multi",
              "tiers": [
                  {
                     "name": "Memcache",
                     "servers": ["127.0.0.1:11211"]
                  },
                  {
                     "name": "Disk",
                     "path": "/tmp/stache"
                  }
              ]
            }

        Multi cache parameters:
        
          tiers
            Required list of cache configurations. The fastest, most local
            cache should be at the beginning of the list while the slowest or
            most remote cache should be at the end. Memcache and S3 together
            make a great pair.

    """
    def __init__(self, tiers):
        self.tiers = tiers

    def lock(self, layer, coord, format):
        """ Acquire a cache lock for this tile in the first tier.
        
            Returns nothing, but blocks until the lock has been acquired.
        """
        return self.tiers[0].lock(layer, coord, format)
    
    def unlock(self, layer, coord, format):
        """ Release a cache lock for this tile in the first tier.
        """
        return self.tiers[0].unlock(layer, coord, format)
        
    def remove(self, layer, coord, format):
        """ Remove a cached tile from every tier.
        """
        for (index, cache) in enumerate(self.tiers):
            cache.remove(layer, coord, format)
        
    def read(self, layer, coord, format):
        """ Read a cached tile.
        
            Start at the first tier and work forwards until a cached tile
            is found. When found, save it back to the earlier tiers for faster
            access on future requests.
        """
        for (index, cache) in enumerate(self.tiers):
            body = cache.read(layer, coord, format)
            
            if body:
                # save the body in earlier tiers for speedier access
                for cache in self.tiers[:index]:
                    cache.save(body, layer, coord, format)
                
                return body
        
        return None
    
    def save(self, body, layer, coord, format):
        """ Save a cached tile.
        
            Every tier gets a saved copy.
        """
        for (index, cache) in enumerate(self.tiers):
            cache.save(body, layer, coord, format)<|MERGE_RESOLUTION|>--- conflicted
+++ resolved
@@ -261,8 +261,12 @@
             Lock is implemented as an empty directory next to the tile file.
         """
         lockpath = self._lockpath(layer, coord, format)
-<<<<<<< HEAD
-        os.rmdir(lockpath)
+
+        try:
+            os.rmdir(lockpath)
+        except OSError:
+            # Ok, someone else deleted it already
+            pass
         
     def remove(self, layer, coord, format):
         """ Remove a cached tile.
@@ -276,14 +280,6 @@
             if e.errno != 2:
                 raise
         
-=======
-        try:
-            os.rmdir(lockpath)
-        except OSError:
-            # Ok, someone else deleted it already
-            pass
-    
->>>>>>> 28cf39f9
     def read(self, layer, coord, format):
         """ Read a cached tile.
         """
